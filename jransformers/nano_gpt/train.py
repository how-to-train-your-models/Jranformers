--- conflicted
+++ resolved
@@ -127,17 +127,10 @@
     # Get the infinite dataloader
     train_data_key, val_data_key = jax.random.split(data_key)
     train_dataloader = data.get_infinite_dataloader(
-<<<<<<< HEAD
-        data_key, "train", train_config.batch_size, model_config.block_size
-    )
-    val_dataloader = data.get_infinite_dataloader(
-        data_key, "validation", train_config.batch_size, model_config.block_size
-=======
         train_data_key, "train", train_config.batch_size, train_config.block_size
     )
     val_dataloader = data.get_infinite_dataloader(
         val_data_key, "validation", train_config.batch_size, train_config.block_size
->>>>>>> 13df49ee
     )
 
     for i in range(train_config.num_steps):
