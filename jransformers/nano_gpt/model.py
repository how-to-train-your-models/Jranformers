import equinox as eqx
import jax

from equinox import nn
from dataclasses import dataclass
from jax import numpy as jnp
from jaxtyping import Integer, Float, Array, PRNGKeyArray
from typing import List, Tuple

from .. import attention
from .config import GPTConfig

class SwiGLU(eqx.Module):
    """
    https://azizbelaweid.substack.com/p/what-is-swiglu-how-to-implement-it
    """

    W: Float[Array, "in_features out_features"]
    V: Float[Array, "in_features out_features"]
    b: Float[Array, "out_features"]
    c: Float[Array, "out_features"]

    def __init__(self, key: PRNGKeyArray, in_features: int, out_features: int):
        k1, k2, k3, k4 = jax.random.split(key, 4)
        self.W = jax.random.normal(k1, (in_features, out_features))
        self.V = jax.random.normal(k2, (in_features, out_features))
        self.b = jax.random.normal(k3, (out_features,))
        self.c = jax.random.normal(k4, (out_features,))

    def __call__(self, x):
        return jax.nn.swish(jnp.dot(x, self.W) + self.b) * (jnp.dot(x, self.V) + self.c)


class MLP(eqx.Module):
    c_fc: nn.Linear
    swiglu: SwiGLU
    c_proj: nn.Linear
    dropout: nn.Dropout

    def __init__(self, key: PRNGKeyArray, model_config: GPTConfig):
        key_fc, key_swiglu, key_proj, key_dropout = jax.random.split(key, 4)

        self.c_fc = nn.Linear(
            key=key_fc,
            in_features=model_config.n_embed,
            out_features=4 * model_config.n_embed,
            use_bias=model_config.bias,
        )

        self.swiglu = SwiGLU(
            key=key_swiglu,
            in_features=4 * model_config.n_embed,
            out_features=4 * model_config.n_embed,
        )

        self.c_proj = nn.Linear(
            key=key_proj,
            in_features=4 * model_config.n_embed,
            out_features=model_config.n_embed,
            use_bias=model_config.bias,
        )

        self.dropout = nn.Dropout(model_config.dropout)

    def __call__(self, key: PRNGKeyArray, x: Float[Array, "n_tokens n_embed"], inference: bool = False) -> Float[Array, "n_tokens n_embed"]:
        x = self.c_fc(x)
        x = self.swiglu(x)
        x = self.c_proj(x)        
        x = self.dropout(x, key=key, inference=inference)
        return x


class CasualSelfAttention(eqx.Module):
    mha: attention.MultiHeadAttention

    def __init__(self, key: PRNGKeyArray, model_config: GPTConfig):
        self.mha = attention.MultiHeadAttention(
            key=key, n_embed=model_config.n_embed, n_heads=model_config.n_head
        )

    def __call__(
        self, x: Float[Array, "n_tokens n_embed"]
    ) -> Tuple[Float[Array, "n_tokens n_embed"], Float[Array, "n_tokens n_tokens"]]:
        """
        Args:
            x: Input embeddings of shape (n_tokens, n_embed)
        Returns:
            Tuple containing:
                - Output embeddings of shape (n_tokens, n_embed)
                - Attention weights of shape (n_tokens, n_tokens)
        """
        n_tokens = x.shape[0]
        mask = jnp.tril(jnp.ones((n_tokens, n_tokens)))
        return self.mha(x, mask=mask)


class Block(eqx.Module):
    ln_1: nn.LayerNorm
    attn: CasualSelfAttention
    ln_2: nn.LayerNorm
    mlp: MLP

    def __init__(self, key: PRNGKeyArray, model_config: GPTConfig):
        key_attn, key_mlp = jax.random.split(key, 2)

        self.ln_1 = nn.LayerNorm(model_config.n_embed, use_bias=model_config.bias)
        self.attn = CasualSelfAttention(key=key_attn, model_config=model_config)
        self.ln_2 = nn.LayerNorm(model_config.n_embed, use_bias=model_config.bias)
        self.mlp = MLP(key=key_mlp, model_config=model_config)

    def __call__(
        self, key: PRNGKeyArray, x: Float[Array, "n_tokens n_embed"]
    ) -> Float[Array, "n_tokens n_embed"]:
        mlp_keys = jax.random.split(key, x.shape[0])  # Create a key for each token
        x = jax.vmap(self.ln_1)(x)
        output_embeddings, attn = self.attn(x)
        x = x + output_embeddings
        x = jax.vmap(self.ln_2)(x)
        x = x + jax.vmap(self.mlp)(mlp_keys, x)
        return x


class Transformer(eqx.Module):
    wte: nn.Embedding
    wpe: nn.Embedding
    drop: nn.Dropout
    h: List[Block]
    ln_f: nn.LayerNorm

    def __init__(self, key: PRNGKeyArray, model_config: GPTConfig):
        te_key, pe_key, h_key = jax.random.split(key, 3)

        # token embeddings
        self.wte = nn.Embedding(
            key=te_key,
            num_embeddings=model_config.vocab_size,
            embedding_size=model_config.n_embed,
        )
        # positional embeddings
        self.wpe = nn.Embedding(
            key=pe_key,
            num_embeddings=model_config.block_size,
            embedding_size=model_config.n_embed,
        )
        self.drop = nn.Dropout(model_config.dropout)
        block_keys = jax.random.split(h_key, model_config.n_layers)
        self.h = [
            Block(key=block_keys[i], model_config=model_config)
            for i in range(model_config.n_layers)
        ]
        self.ln_f = nn.LayerNorm(model_config.n_embed, use_bias=model_config.bias)

    def __call__(
        self,
        key: PRNGKeyArray,
        tokens: Integer[Array, "n_tokens"],
        inference: bool = False,
    ) -> Float[Array, "n_tokens n_embed"]:
        pos = jnp.arange(0, len(tokens), dtype=jnp.int32)
        t_embed = jax.vmap(self.wte)(tokens)  # token embeddings
        p_embed = jax.vmap(self.wpe)(pos)  # positional embedidngs
        x = self.drop(
            t_embed + p_embed, inference=inference, key=key
        )  # TODO: confirm why is key optional in params
        for block in self.h:
            x = block(key, x)
        x = jax.vmap(self.ln_f)(x)
        return x


class GPT(eqx.Module):
    transformer: Transformer
    lm_head: nn.Linear

    def __init__(self, key: PRNGKeyArray, model_config: GPTConfig):
        key_transformer, key_lm_head = jax.random.split(key, 2)

        self.transformer = Transformer(key=key_transformer, model_config=model_config)
        self.lm_head = nn.Linear(
            key=key_lm_head,
            in_features=model_config.n_embed,
            out_features=model_config.vocab_size,
            use_bias=True,
        )

    def __call__(
        self,
        key: PRNGKeyArray,
        tokens: Integer[Array, "n_tokens"],
        inference: bool = False,
    ) -> Float[Array, "n_tokens vocab_size"]:
<<<<<<< HEAD
        x = self.transformer(key, tokens, inference=inference)        
=======
        x = self.transformer(key, tokens, inference=inference)
>>>>>>> 13df49ee
        if not inference:
            logits = jax.vmap(self.lm_head)(x)  # (n_tokens, vocab_size)
        else:
            last_token_embedding = x[-1]
            # during inference we only care about the last token
            # vmap is not needed here, because it's only single token
            logits = self.lm_head(last_token_embedding)
            logits = jnp.expand_dims(logits, axis=0)
        return logits

    def decode(
        self,
        key: PRNGKeyArray,
        initial_tokens: Integer[Array, "n_tokens"],
        max_new_tokens: int,
        temperature: float = 1.0,
        top_k: int = None,
    ) -> Integer[Array, "n_tokens + max_new_tokens"]:
        """Generate text tokens given an initial sequence.
        
        Args:
            key: Random key for sampling
            initial_tokens: Initial sequence of tokens to continue from
            max_new_tokens: Maximum number of new tokens to generate
            temperature: Sampling temperature (1.0 = no change, <1.0 = more conservative, >1.0 = more random)
            top_k: If set, only sample from the top k most likely tokens
            
        Returns:
            Array of generated tokens including the initial sequence
        """
        # Start with the initial tokens
        tokens = initial_tokens
        
        for i in range(max_new_tokens):
            # Get key for this iteration
            key, subkey = jax.random.split(key)            
            logits = self(subkey, tokens, inference=True)
            logits = logits / temperature
                
            if top_k is not None:
                v, _ = jax.lax.top_k(logits, top_k)
                min_value = v[0, -1]
                logits = jnp.where(logits < min_value, -jnp.inf, logits)
                    
            probs = jax.nn.softmax(logits, axis=-1)            
            next_token = jax.random.categorical(subkey, probs[0])
            print(f"Generated token {i+1}/{max_new_tokens}: {next_token}")
            tokens = jnp.append(tokens, next_token)
            
        return tokens<|MERGE_RESOLUTION|>--- conflicted
+++ resolved
@@ -189,11 +189,7 @@
         tokens: Integer[Array, "n_tokens"],
         inference: bool = False,
     ) -> Float[Array, "n_tokens vocab_size"]:
-<<<<<<< HEAD
-        x = self.transformer(key, tokens, inference=inference)        
-=======
         x = self.transformer(key, tokens, inference=inference)
->>>>>>> 13df49ee
         if not inference:
             logits = jax.vmap(self.lm_head)(x)  # (n_tokens, vocab_size)
         else:
